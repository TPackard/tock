use common::{RingBuffer,Queue};
use ast;
//use adc;
use dma;
use nvic;
use usart;
use spi;
use gpio;
use i2c;

pub struct Sam4l;

const IQ_SIZE: usize = 100;
static mut IQ_BUF : [nvic::NvicIdx; IQ_SIZE] =
    [nvic::NvicIdx::HFLASHC; IQ_SIZE];
pub static mut INTERRUPT_QUEUE : Option<RingBuffer<'static, nvic::NvicIdx>> = None;


impl Sam4l {
    pub unsafe fn new() -> Sam4l {
        INTERRUPT_QUEUE = Some(RingBuffer::new(&mut IQ_BUF));
        usart::USART3.set_dma(&mut dma::DMAChannels[0], dma::DMAPeripheral::USART3_TX);
        dma::DMAChannels[0].client = Some(&mut usart::USART3);

        spi::SPI.set_dma(&mut dma::DMAChannels[1], &mut dma::DMAChannels[2]);
        dma::DMAChannels[1].client = Some(&mut spi::SPI);
        dma::DMAChannels[2].client = Some(&mut spi::SPI);
<<<<<<< HEAD

        i2c::I2C2.set_dma(&dma::DMAChannels[3]);
        dma::DMAChannels[3].client = Some(&mut i2c::I2C2);
=======
        usart::USART2.set_dma(&mut dma::DMAChannels[3], dma::DMAPeripheral::USART2_TX);
        dma::DMAChannels[3].client = Some(&mut usart::USART2);
>>>>>>> f25be5b9
        Sam4l
    }

    pub unsafe fn service_pending_interrupts(&mut self) {
        use nvic::NvicIdx::*;
        INTERRUPT_QUEUE.as_mut().unwrap().dequeue().map(|interrupt| {
            match interrupt {
                ASTALARM => ast::AST.handle_interrupt(),

                USART2   => usart::USART2.handle_interrupt(),
                USART3   => usart::USART3.handle_interrupt(),

                PDCA0   => dma::DMAChannels[0].handle_interrupt(),
                PDCA1   => dma::DMAChannels[1].handle_interrupt(),
                PDCA2   => dma::DMAChannels[2].handle_interrupt(),
                PDCA3   => dma::DMAChannels[3].handle_interrupt(),

                GPIO0 => gpio::PA.handle_interrupt(),
                GPIO1 => gpio::PA.handle_interrupt(),
                GPIO2 => gpio::PA.handle_interrupt(),
                GPIO3 => gpio::PA.handle_interrupt(),
                GPIO4 => gpio::PB.handle_interrupt(),
                GPIO5 => gpio::PB.handle_interrupt(),
                GPIO6 => gpio::PB.handle_interrupt(),
                GPIO7 => gpio::PB.handle_interrupt(),
                GPIO8 => gpio::PC.handle_interrupt(),
                GPIO9 => gpio::PC.handle_interrupt(),
                GPIO10 => gpio::PC.handle_interrupt(),
                GPIO11 => gpio::PC.handle_interrupt(),

                TWIM0 => i2c::I2C0.handle_interrupt(),
                TWIM1 => i2c::I2C1.handle_interrupt(),
                TWIM2 => i2c::I2C2.handle_interrupt(),
                TWIM3 => i2c::I2C3.handle_interrupt(),

                //NvicIdx::ADCIFE   => self.adc.handle_interrupt(),
                _ => {}
            }
            nvic::enable(interrupt);
       });
    }

    pub unsafe fn has_pending_interrupts(&mut self) -> bool {
        INTERRUPT_QUEUE.as_mut().unwrap().has_elements()
    }
}
<|MERGE_RESOLUTION|>--- conflicted
+++ resolved
@@ -19,20 +19,20 @@
 impl Sam4l {
     pub unsafe fn new() -> Sam4l {
         INTERRUPT_QUEUE = Some(RingBuffer::new(&mut IQ_BUF));
-        usart::USART3.set_dma(&mut dma::DMAChannels[0], dma::DMAPeripheral::USART3_TX);
-        dma::DMAChannels[0].client = Some(&mut usart::USART3);
 
-        spi::SPI.set_dma(&mut dma::DMAChannels[1], &mut dma::DMAChannels[2]);
-        dma::DMAChannels[1].client = Some(&mut spi::SPI);
+        usart::USART2.set_dma(&mut dma::DMAChannels[0], dma::DMAPeripheral::USART2_TX);
+        dma::DMAChannels[0].client = Some(&mut usart::USART2);
+
+        usart::USART3.set_dma(&mut dma::DMAChannels[1], dma::DMAPeripheral::USART3_TX);
+        dma::DMAChannels[1].client = Some(&mut usart::USART3);
+
+        spi::SPI.set_dma(&mut dma::DMAChannels[2], &mut dma::DMAChannels[3]);
         dma::DMAChannels[2].client = Some(&mut spi::SPI);
-<<<<<<< HEAD
+        dma::DMAChannels[3].client = Some(&mut spi::SPI);
 
-        i2c::I2C2.set_dma(&dma::DMAChannels[3]);
-        dma::DMAChannels[3].client = Some(&mut i2c::I2C2);
-=======
-        usart::USART2.set_dma(&mut dma::DMAChannels[3], dma::DMAPeripheral::USART2_TX);
-        dma::DMAChannels[3].client = Some(&mut usart::USART2);
->>>>>>> f25be5b9
+        i2c::I2C2.set_dma(&dma::DMAChannels[4]);
+        dma::DMAChannels[4].client = Some(&mut i2c::I2C2);
+
         Sam4l
     }
 
