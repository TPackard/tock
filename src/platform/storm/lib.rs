#![crate_name = "platform"]
#![crate_type = "rlib"]
#![no_std]
#![feature(no_std)]

extern crate common;
extern crate drivers;
extern crate hil;
extern crate sam4l;

use hil::Controller;
use hil::timer::*;

pub struct Firestorm {
<<<<<<< HEAD
    chip: sam4l::chip::Sam4l,
    console: drivers::console::Console<sam4l::usart::USART>,
=======
    chip: &'static mut sam4l::chip::Sam4l,
    console: drivers::console::Console<'static, sam4l::usart::USART>,
>>>>>>> 7352c591
    gpio: drivers::gpio::GPIO<[&'static mut hil::gpio::GPIOPin; 14]>,
    tmp006: drivers::tmp006::TMP006<sam4l::i2c::I2CDevice>,
}

impl Firestorm {
    pub unsafe fn service_pending_interrupts(&mut self) {
        self.chip.service_pending_interrupts()
    }

    pub unsafe fn has_pending_interrupts(&mut self) -> bool {
        self.chip.has_pending_interrupts()
    }

    pub fn with_driver<F, R>(&mut self, driver_num: usize, f: F) -> R where
            F: FnOnce(Option<&mut hil::Driver>) -> R {

        f(match driver_num {
            0 => Some(&mut self.console),
            1 => Some(&mut self.gpio),
            2 => Some(&mut self.tmp006),
            _ => None
        })
    }
}

pub unsafe fn init<'a>() -> &'a mut Firestorm {
    use core::mem;

    static mut FIRESTORM_BUF : [u8; 1024] = [0; 1024];
    /* TODO(alevy): replace above line with this. Currently, over allocating to make development
     * easier, but should be obviated when `size_of` at compile time hits.
    static mut FIRESTORM_BUF : [u8; 192] = [0; 192];
    // Just test that FIRESTORM_BUF is correct size
    // (will throw compiler error if too large or small)
    let _ : Firestorm = mem::transmute(FIRESTORM_BUF);*/

    let ast = &mut sam4l::ast::AST;
    ast.select_clock(sam4l::ast::Clock::ClockRCSys);
    ast.set_prescalar(0);
    ast.clear_alarm();

    static mut TIMER_MUX : Option<TimerMux> = None;
    TIMER_MUX = Some(TimerMux::new(ast));

    let timer_mux = TIMER_MUX.as_mut().unwrap();

    static mut TIMER_REQUEST: TimerRequest = TimerRequest {
        next: None,
        is_active: false,
        is_repeat: false,
        when: 0,
        interval: 0,
        callback: None
    };
    let timer_request = &mut TIMER_REQUEST;

    let virtual_timer0 = VirtualTimer::new(timer_mux, timer_request);


    let firestorm : &'static mut Firestorm = mem::transmute(&mut FIRESTORM_BUF);
    *firestorm = Firestorm {
        chip: sam4l::chip::Sam4l::new(),
        console: drivers::console::Console::new(&mut sam4l::usart::USARTS[3]),
        gpio: drivers::gpio::GPIO::new(
            [ &mut sam4l::gpio::PC[10], &mut sam4l::gpio::PC[19]
            , &mut sam4l::gpio::PC[13], &mut sam4l::gpio::PA[9]
            , &mut sam4l::gpio::PA[17], &mut sam4l::gpio::PC[20]
            , &mut sam4l::gpio::PA[19], &mut sam4l::gpio::PA[14]
            , &mut sam4l::gpio::PA[16], &mut sam4l::gpio::PA[13]
            , &mut sam4l::gpio::PA[11], &mut sam4l::gpio::PA[10]
            , &mut sam4l::gpio::PA[12], &mut sam4l::gpio::PC[09]]),
        tmp006: drivers::tmp006::TMP006::new(&mut sam4l::i2c::I2C2, virtual_timer0)
    };

    timer_request.callback = Some(&mut firestorm.tmp006);

    ast.configure(timer_mux);

    sam4l::usart::USARTS[3].configure(sam4l::usart::USARTParams {
        client: &mut firestorm.console,
        baud_rate: 115200,
        data_bits: 8,
        parity: hil::uart::Parity::None
    });

    sam4l::gpio::PB[09].configure(Some(sam4l::gpio::PeripheralFunction::A));
    sam4l::gpio::PB[10].configure(Some(sam4l::gpio::PeripheralFunction::A));

    sam4l::gpio::PA[21].configure(Some(sam4l::gpio::PeripheralFunction::E));
    sam4l::gpio::PA[22].configure(Some(sam4l::gpio::PeripheralFunction::E));

    firestorm.console.initialize();

    firestorm
}
<|MERGE_RESOLUTION|>--- conflicted
+++ resolved
@@ -12,13 +12,8 @@
 use hil::timer::*;
 
 pub struct Firestorm {
-<<<<<<< HEAD
     chip: sam4l::chip::Sam4l,
-    console: drivers::console::Console<sam4l::usart::USART>,
-=======
-    chip: &'static mut sam4l::chip::Sam4l,
     console: drivers::console::Console<'static, sam4l::usart::USART>,
->>>>>>> 7352c591
     gpio: drivers::gpio::GPIO<[&'static mut hil::gpio::GPIOPin; 14]>,
     tmp006: drivers::tmp006::TMP006<sam4l::i2c::I2CDevice>,
 }
